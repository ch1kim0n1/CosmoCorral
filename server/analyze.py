--- conflicted
+++ resolved
@@ -1,342 +1,4 @@
 import json
-<<<<<<< HEAD
-import os
-from pathlib import Path
-from typing import List, Dict, Any
-import google.generativeai as genai
-from datetime import datetime
-
-
-class GeminiAnomalyDetector:
-    """Detect anomalies in timeslot data using Gemini API."""
-    
-    def __init__(self, api_key: str = None):
-        """Initialize with Gemini API key."""
-        if api_key:
-            genai.configure(api_key=api_key)
-            self.model = genai.GenerativeModel('gemini-pro')
-        else:
-            self.model = None
-    
-    def load_timeslot_data(self, data_dir: str) -> List[Dict[str, Any]]:
-        """Load all cleaned timeslot JSON files."""
-        timeslot_dir = Path(data_dir) / "timeslots"
-        
-        if not timeslot_dir.exists():
-            raise FileNotFoundError(f"Timeslots directory not found: {timeslot_dir}")
-        
-        timeslots = []
-        for file_path in sorted(timeslot_dir.glob("*.json")):
-            with open(file_path, 'r') as f:
-                data = json.load(f)
-                data['_source_file'] = file_path.name
-                timeslots.append(data)
-        
-        return timeslots
-    
-    def prepare_prompt(self, timeslots: List[Dict[str, Any]]) -> str:
-        """Prepare analysis prompt for Gemini."""
-        prompt = """You are an expert data analyst specializing in behavioral and system anomaly detection.
-
-Analyze the following timeslot data and identify anomalies. Focus on:
-
-1. **System Performance Anomalies**: Unusual CPU, memory, disk usage patterns
-2. **User Behavior Anomalies**: Abnormal focus levels, typing speed, mouse behavior
-3. **Emotional/Sentiment Anomalies**: Negative emotions, low confidence, poor posture
-4. **Network Anomalies**: High latency, packet loss, unusual bandwidth
-5. **Workflow Anomalies**: Excessive context switching, high friction, idle time
-6. **Input Pattern Anomalies**: Unusual keyboard/mouse activity
-
-For each anomaly detected, provide:
-- Type of anomaly
-- Affected timeslot (use timestamp)
-- Specific metric(s) involved
-- Severity (low/medium/high)
-- Brief explanation
-
-Provide output as a JSON array with this structure:
-{
-  "anomalies": [
-    {
-      "timestamp": "ISO timestamp",
-      "type": "anomaly_type",
-      "severity": "low|medium|high",
-      "metrics": ["metric1", "metric2"],
-      "values": {"metric1": value1, "metric2": value2},
-      "explanation": "Brief description"
-    }
-  ],
-  "summary": {
-    "total_anomalies": 0,
-    "by_severity": {"low": 0, "medium": 0, "high": 0},
-    "by_type": {}
-  }
-}
-
-Timeslot Data:
-"""
-        
-        # Format timeslots for analysis
-        formatted_data = []
-        for ts in timeslots:
-            # Extract key metrics from nested structure
-            metadata = ts.get('metadata', {})
-            data = ts.get('data', {})
-            
-            summary = {
-                'timestamp': metadata.get('timestamp'),
-                'session_id': metadata.get('session_id'),
-                'system': data.get('system_metrics', {}),
-                'focus': data.get('focus_metrics', {}),
-                'camera': data.get('camera_data', {}),
-                'voice': data.get('voice_data', {}),
-                'input': data.get('input_metrics', {}),
-                'mouse': data.get('mouse_dynamics', {}),
-                'screen': data.get('screen_interactions', {}),
-                'network': data.get('network_metrics', {}),
-                'file': data.get('file_metadata', {})
-            }
-            formatted_data.append(summary)
-        
-        prompt += json.dumps(formatted_data, indent=2)
-        return prompt
-    
-    def analyze_with_gemini(self, timeslots: List[Dict[str, Any]], mode: str = "batch") -> Dict[str, Any]:
-        """Send data to Gemini for anomaly detection.
-        
-        Args:
-            timeslots: List of timeslot data to analyze
-            mode: "batch" for historical analysis, "realtime" for single timeslot
-        """
-        if not self.model:
-            raise ValueError(
-                "Gemini API key not configured. "
-                "Set GEMINI_API_KEY environment variable or pass api_key to constructor."
-            )
-        
-        if mode == "realtime" and len(timeslots) == 1:
-            print(f"Analyzing single timeslot in real-time mode...")
-        else:
-            print(f"Analyzing {len(timeslots)} timeslots with Gemini...")
-        
-        prompt = self.prepare_prompt(timeslots)
-        
-        try:
-            response = self.model.generate_content(prompt)
-            
-            # Extract JSON from response
-            response_text = response.text.strip()
-            
-            # Remove markdown code blocks if present
-            if response_text.startswith('```'):
-                lines = response_text.split('\n')
-                response_text = '\n'.join(lines[1:-1])  # Remove first and last lines
-                if response_text.startswith('json'):
-                    response_text = response_text[4:].strip()
-            
-            result = json.loads(response_text)
-            return result
-            
-        except json.JSONDecodeError as e:
-            print(f"Error parsing Gemini response: {e}")
-            print(f"Response text: {response.text[:500]}...")
-            raise
-        except Exception as e:
-            print(f"Error calling Gemini API: {e}")
-            raise
-    
-    def analyze_realtime(self, timeslot_data: Dict[str, Any]) -> Dict[str, Any]:
-        """Analyze a single timeslot in real-time.
-        
-        Args:
-            timeslot_data: Single timeslot data dict
-            
-        Returns:
-            Anomaly detection results for the single timeslot
-        """
-        return self.analyze_with_gemini([timeslot_data], mode="realtime")
-    
-    def save_results(self, results: Dict[str, Any], output_dir: str):
-        """Save anomaly detection results."""
-        output_path = Path(output_dir)
-        output_path.mkdir(parents=True, exist_ok=True)
-        
-        timestamp = datetime.now().strftime("%Y-%m-%d_%H-%M-%S")
-        
-        # Save full results
-        results_file = output_path / f"gemini_anomalies_{timestamp}.json"
-        with open(results_file, 'w') as f:
-            json.dump({
-                'analysis_timestamp': datetime.now().isoformat(),
-                'model': 'gemini-pro',
-                'results': results
-            }, f, indent=2)
-        
-        # Save human-readable report
-        report_file = output_path / f"anomaly_report_{timestamp}.txt"
-        with open(report_file, 'w') as f:
-            f.write("=" * 70 + "\n")
-            f.write("GEMINI ANOMALY DETECTION REPORT\n")
-            f.write("=" * 70 + "\n\n")
-            f.write(f"Analysis Date: {datetime.now().strftime('%Y-%m-%d %H:%M:%S')}\n")
-            f.write(f"Model: Gemini Pro\n\n")
-            
-            summary = results.get('summary', {})
-            f.write(f"Total Anomalies Detected: {summary.get('total_anomalies', 0)}\n\n")
-            
-            # Severity breakdown
-            by_severity = summary.get('by_severity', {})
-            f.write("By Severity:\n")
-            for severity, count in by_severity.items():
-                f.write(f"  {severity.upper()}: {count}\n")
-            
-            # Type breakdown
-            f.write("\nBy Type:\n")
-            by_type = summary.get('by_type', {})
-            for atype, count in sorted(by_type.items(), key=lambda x: x[1], reverse=True):
-                f.write(f"  {atype}: {count}\n")
-            
-            # Detailed anomalies
-            f.write("\n" + "=" * 70 + "\n")
-            f.write("DETAILED ANOMALIES\n")
-            f.write("=" * 70 + "\n\n")
-            
-            for i, anomaly in enumerate(results.get('anomalies', []), 1):
-                f.write(f"{i}. [{anomaly.get('severity', 'unknown').upper()}] {anomaly.get('type', 'unknown')}\n")
-                f.write(f"   Timestamp: {anomaly.get('timestamp', 'unknown')}\n")
-                f.write(f"   Metrics: {', '.join(anomaly.get('metrics', []))}\n")
-                f.write(f"   Values: {json.dumps(anomaly.get('values', {}))}\n")
-                f.write(f"   Explanation: {anomaly.get('explanation', 'N/A')}\n\n")
-            
-            f.write("=" * 70 + "\n")
-        
-        return results_file, report_file
-
-
-def analyze(data_dir: str = None, output_dir: str = None, api_key: str = None, mode: str = "batch"):
-    """Main analysis function for batch or real-time anomaly detection.
-    
-    Args:
-        data_dir: Path to data directory
-        output_dir: Path to save results
-        api_key: Gemini API key (optional if set in environment)
-        mode: "batch" for historical analysis, "realtime" for continuous monitoring
-    """
-    # Set default paths
-    if data_dir is None:
-        data_dir = r"C:\rowdyhack-25\client\eyecore_mvp\data"
-    
-    if output_dir is None:
-        output_dir = r"C:\rowdyhack-25\server\analysis_results"
-    
-    # Get API key from environment if not provided
-    if api_key is None:
-        api_key = os.getenv('GEMINI_API_KEY')
-    
-    if not api_key:
-        print("ERROR: Gemini API key not found.")
-        print("Please set GEMINI_API_KEY environment variable or pass api_key parameter.")
-        print("\nExample usage:")
-        print("  analyze(api_key='your-api-key-here')")
-        return None
-    
-    # Initialize detector
-    detector = GeminiAnomalyDetector(api_key=api_key)
-    
-    # Load data
-    print(f"Loading timeslot data from: {data_dir}")
-    timeslots = detector.load_timeslot_data(data_dir)
-    print(f"Loaded {len(timeslots)} timeslots\n")
-    
-    # Analyze with Gemini
-    results = detector.analyze_with_gemini(timeslots, mode=mode)
-    
-    # Save results
-    print(f"\nSaving results to: {output_dir}")
-    results_file, report_file = detector.save_results(results, output_dir)
-    
-    print("\nAnalysis complete!")
-    print(f"  Results: {results_file}")
-    print(f"  Report: {report_file}")
-    
-    # Print summary
-    summary = results.get('summary', {})
-    print(f"\nSummary: {summary.get('total_anomalies', 0)} anomalies detected")
-    
-    return results
-
-
-def analyze_stream(api_key: str = None, callback=None):
-    """Monitor and analyze timeslots in real-time as they arrive.
-    
-    Args:
-        api_key: Gemini API key
-        callback: Optional function to call with results: callback(anomalies)
-    """
-    if api_key is None:
-        api_key = os.getenv('GEMINI_API_KEY')
-    
-    if not api_key:
-        print("ERROR: Gemini API key not found.")
-        return None
-    
-    detector = GeminiAnomalyDetector(api_key=api_key)
-    data_dir = Path(r"C:\rowdyhack-25\client\eyecore_mvp\data\timeslots")
-    
-    print("Real-time anomaly detection active...")
-    print(f"Monitoring: {data_dir}")
-    print("Press Ctrl+C to stop\n")
-    
-    processed_files = set()
-    
-    try:
-        import time
-        while True:
-            # Check for new timeslot files
-            current_files = set(data_dir.glob("*.json"))
-            new_files = current_files - processed_files
-            
-            for file_path in sorted(new_files):
-                try:
-                    print(f"New timeslot detected: {file_path.name}")
-                    
-                    # Load and analyze
-                    with open(file_path, 'r') as f:
-                        timeslot = json.load(f)
-                    
-                    results = detector.analyze_realtime(timeslot)
-                    
-                    # Handle results
-                    anomalies = results.get('anomalies', [])
-                    if anomalies:
-                        print(f"  ⚠️  {len(anomalies)} anomalies detected!")
-                        for anomaly in anomalies:
-                            print(f"    - [{anomaly.get('severity', '?').upper()}] {anomaly.get('type')}")
-                    else:
-                        print("  ✓ No anomalies detected")
-                    
-                    # Call callback if provided
-                    if callback:
-                        callback(results)
-                    
-                    processed_files.add(file_path)
-                    
-                except Exception as e:
-                    print(f"  Error processing {file_path.name}: {e}")
-            
-            time.sleep(2)  # Check every 2 seconds
-            
-    except KeyboardInterrupt:
-        print("\n\nReal-time monitoring stopped.")
-        print(f"Processed {len(processed_files)} timeslots.")
-
-
-if __name__ == "__main__":
-    # Run analysis
-    # Set your API key via environment variable: set GEMINI_API_KEY=your-key-here
-    # Or pass it directly: analyze(api_key='your-key-here')
-    analyze()
-=======
 
 def analyze(x):
     try:
@@ -346,5 +8,4 @@
     except TypeError:
         with open('data.json', 'w', encoding='utf-8') as f:
             json.dump({'value': str(x)}, f, ensure_ascii=False, indent=2)
-        print("Saved to data.json (as str):", x)
->>>>>>> 9e615fe5
+        print("Saved to data.json (as str):", x)