--- conflicted
+++ resolved
@@ -72,22 +72,10 @@
                         token = data.get("token")
                         print("Received package with token:", token)
                         if token in device_manager.devices:
-<<<<<<< HEAD
                             analyzed = await analyze(data)
                             saved = create_report_from_analysis(device_manager, token, analyzed, data)
                             response = {"status": "success"}
 
-=======
-                            # ✨ NEW: Automatic analysis + report generation!
-                            result = await handle_package_auto(
-                                package_data=data,
-                                student_id=data.get("student_id", "unknown"),
-                                course_id=data.get("course_id"),
-                                client_id=token,
-                                send_callback=ws.send,
-                            )
-                            response = {"status": "success", "data": result}
->>>>>>> 6f996dc4
                         else:
                             response = {"status": "error", "message": "Invalid token"}
 
